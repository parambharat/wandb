pytest
hypothesis
coverage
Pillow
pandas
matplotlib!=3.5.2
soundfile; sys_platform != 'darwin' or (sys_platform == 'darwin' and platform.machine != 'arm64')
git+https://github.com/bastibe/python-soundfile@0.11.0b3#egg=soundfile; sys_platform == 'darwin' and platform.machine == 'arm64'
boto3
google-cloud-storage
google-cloud-aiplatform
kubernetes
moviepy
imageio
ipython
ipykernel
nbclient
scikit-learn
tensorflow>=1.15.2; sys_platform != 'darwin'
tensorflow>=1.15.2; python_version > '3.6' and sys_platform == 'darwin' and platform.machine != 'arm64'
tensorflow-macos; python_version > '3.6' and python_version < '3.10' and sys_platform == 'darwin' and platform.machine == 'arm64'
torch
torchvision
plotly
bokeh
tqdm
docker
tensorboard
jax[cpu]; sys_platform == 'darwin' or sys_platform == 'linux'
fastcore; python_version > '3.6'
fastcore==1.3.29; python_version == '3.6'
pyarrow
metaflow>=2.3.5
xgboost
lightgbm
rdkit-pypi; sys_platform != 'darwin' or (sys_platform == 'darwin' and platform.machine != 'arm64')
rdkit-pypi; python_version > '3.7' and sys_platform == 'darwin' and platform.machine == 'arm64'
<<<<<<< HEAD
ultralytics; python_version >= '3.7' and sys_platform == 'linux'
=======
prometheus_client
>>>>>>> 4fe1ee56

# TODO: fix extra dependencies
#   We need to improve how we do requirements_dev as specifying .[extra] creates
#   dependencies which are not resolveable by pip when dealing with yea-wandb which also requires wandb.
#   These issues might be temporary as we transition to a released version of wandb which has
#   the necessary support for yea-wandb (namely the relay server).
#   Writing out explicit dependencies here is undesireable as it can get out of sync with setup.py deps.
# .[launch]
# vvvvvvvvvv - below are for extra launch
nbconvert
nbformat
chardet
iso8601
typing_extensions
boto3
botocore
google-cloud-storage
google-cloud-compute
google-cloud-artifact-registry
kubernetes
awscli
# ^^^^^^^^^^ - above are for extra launch
# .[sweeps]; sys_platform != 'darwin' or (sys_platform == 'darwin' and platform.machine != 'arm64')
# vvvvvvvvvv - below are for extra sweeps
sweeps>=0.2.0; sys_platform != 'darwin' or (sys_platform == 'darwin' and platform.machine != 'arm64')
# ^^^^^^^^^^ - above are for extra sweeps
# .[azure]
# vvvvvvvvvv - below are for extra azure
azure-storage-blob
# ^^^^^^^^^^ - above are for extra azure

cloudpickle
responses
kfp<|MERGE_RESOLUTION|>--- conflicted
+++ resolved
@@ -35,11 +35,8 @@
 lightgbm
 rdkit-pypi; sys_platform != 'darwin' or (sys_platform == 'darwin' and platform.machine != 'arm64')
 rdkit-pypi; python_version > '3.7' and sys_platform == 'darwin' and platform.machine == 'arm64'
-<<<<<<< HEAD
+prometheus_client
 ultralytics; python_version >= '3.7' and sys_platform == 'linux'
-=======
-prometheus_client
->>>>>>> 4fe1ee56
 
 # TODO: fix extra dependencies
 #   We need to improve how we do requirements_dev as specifying .[extra] creates
