#!/usr/bin/env python
# -*- coding: utf-8 -*-

from setuptools import setup

with open('README.md') as readme_file:
    readme = readme_file.read()

requirements = [
    'Click>=6.0',
    'future-fstrings',
    'GitPython>=1.0.0',
    'gql>=0.1.0',
    'nvidia-ml-py3>=7.352.0',
    'prompt_toolkit==1.0.15',
    'psutil>=5.2.2',
    'python-dateutil>=2.6.1',
    'requests>=2.0.0',
<<<<<<< HEAD
    'shortuuid>=0.5.0',
=======
>>>>>>> 612ad429
    'six>=1.10.0',
    'watchdog>=0.8.3',
<<<<<<< HEAD
    'whaaaaat>=0.5.2',
=======
    'GitPython>=1.0.0',
    'shortuuid>=0.5.0',
    'nvidia-ml-py3>=7.352.0',
    'python-dateutil>=2.6.1',
>>>>>>> 612ad429
    # Removed until we bring back the board
    #'flask-cors>=3.0.3',
    #'flask-graphql>=1.4.0',
    #'graphene>=2.0.0',
]

test_requirements = [
    'mock>=2.0.0',
    'tox-pyenv>=1.0.3'
]

setup(
    name='wandb',
    version='0.6.20',
    description="A CLI and library for interacting with the Weights and Biases API.",
    long_description=readme,
    long_description_content_type="text/markdown",
    author="Weights & Biases",
    author_email='support@wandb.com',
    url='https://github.com/wandb/client',
    packages=[
        'wandb',
    ],
    package_dir={'wandb':
                 'wandb'},
    entry_points={
        'console_scripts': [
            'wandb=wandb.cli:cli',
            'wb=wandb.cli:cli',
            'wanbd=wandb.cli:cli'
        ]
    },
    include_package_data=True,
    install_requires=requirements,
    license="MIT license",
    zip_safe=False,
    keywords='wandb',
    classifiers=[
        'Development Status :: 2 - Pre-Alpha',
        'Intended Audience :: Developers',
        'License :: OSI Approved :: MIT License',
        'Natural Language :: English',
        "Programming Language :: Python :: 2",
        'Programming Language :: Python :: 2.6',
        'Programming Language :: Python :: 2.7',
        'Programming Language :: Python :: 3',
        'Programming Language :: Python :: 3.3',
        'Programming Language :: Python :: 3.4',
        'Programming Language :: Python :: 3.5',
    ],
    test_suite='tests',
    tests_require=test_requirements
)<|MERGE_RESOLUTION|>--- conflicted
+++ resolved
@@ -12,24 +12,12 @@
     'GitPython>=1.0.0',
     'gql>=0.1.0',
     'nvidia-ml-py3>=7.352.0',
-    'prompt_toolkit==1.0.15',
     'psutil>=5.2.2',
     'python-dateutil>=2.6.1',
     'requests>=2.0.0',
-<<<<<<< HEAD
     'shortuuid>=0.5.0',
-=======
->>>>>>> 612ad429
     'six>=1.10.0',
     'watchdog>=0.8.3',
-<<<<<<< HEAD
-    'whaaaaat>=0.5.2',
-=======
-    'GitPython>=1.0.0',
-    'shortuuid>=0.5.0',
-    'nvidia-ml-py3>=7.352.0',
-    'python-dateutil>=2.6.1',
->>>>>>> 612ad429
     # Removed until we bring back the board
     #'flask-cors>=3.0.3',
     #'flask-graphql>=1.4.0',
