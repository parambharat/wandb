--- conflicted
+++ resolved
@@ -22,7 +22,6 @@
         <Markdown content={model.description} />
         {!condensed &&
           model.bucketCount === 0 && (
-<<<<<<< HEAD
             <div>
               <br />
               <h4>No runs for this project yet.</h4>
@@ -42,26 +41,7 @@
                 </li>
               </ol>
             </div>
-=======
-            <Markdown
-              content={`
-### Sync runs to this project with the wandb module:
-~~~bash
-$ pip install wandb
-$ cd training_dir
-$ wandb init
-$ vi train.py
-$ > import wandb
-$ > wandb.init()
-$ wandb run train.py
-~~~
 
-<br/>
-
-Visit our [documentation](http://docs.wandb.com/) for more information.
-        `}
-            />
->>>>>>> 23b3d63d
           )}
         {/*!condensed && (
           <div style={{marginTop: 30, width: '100%'}}>
@@ -77,15 +57,12 @@
                 embedded={true}
                 jobFilter={this.state.jobId}
                 limit={10}
-<<<<<<< HEAD
-=======
                 histQueryKey="runsPage"
                 query={{
                   entity: match.params.entity,
                   model: match.params.model,
                   strategy: 'merge',
                 }}
->>>>>>> 23b3d63d
               />
             </div>
           )}
