#root .rv-discrete-color-legend.horizontal {
    white-space: normal;
}

#root .rv-discrete-color-legend-item.horizontal .rv-discrete-color-legend-item__title {
    margin-left: 6px;
    display: inline-block;
}

#root .rv-discrete-color-legend-item__color {
    height: 8px;
    width: 34px;
}

#root .rv-discrete-color-legend-item {
    padding: 0 8px;
}

#root .rv-discrete-color-legend {
    font-family: sans-serif;
}

#root .rv-discrete-color-legend-item.clickable:hover {
    background: #eee;
}


.nightMode .line-plot {
    background: #000;
    color: #d4d4d5;
    font-family: 'Helvetica Neue',Arial,Helvetica,sans-serif
}

.nightMode .line-plot-legend {
    background: #000;
    color: #d4d4d5;
    font-family: 'Helvetica Neue',Arial,Helvetica,sans-serif

<<<<<<< HEAD
.line-plot-container {
  cursor: zoom-in;
}

.line-plot-container.zoomed-in {
  cursor: zoom-out;
}

.line-plot-container.zoomed-in:active {
  cursor: zoom-in;
}

.line-plot-container.max-zoom:active {
  cursor: not-allowed;
}
=======
}

h4 {
    font-family: 'Helvetica Neue',Arial,Helvetica,sans-serif
}
>>>>>>> 62cf4b10
<|MERGE_RESOLUTION|>--- conflicted
+++ resolved
@@ -1,42 +1,43 @@
 #root .rv-discrete-color-legend.horizontal {
-    white-space: normal;
+  white-space: normal;
 }
 
-#root .rv-discrete-color-legend-item.horizontal .rv-discrete-color-legend-item__title {
-    margin-left: 6px;
-    display: inline-block;
+#root
+  .rv-discrete-color-legend-item.horizontal
+  .rv-discrete-color-legend-item__title {
+  margin-left: 6px;
+  display: inline-block;
 }
 
 #root .rv-discrete-color-legend-item__color {
-    height: 8px;
-    width: 34px;
+  height: 8px;
+  width: 34px;
 }
 
 #root .rv-discrete-color-legend-item {
-    padding: 0 8px;
+  padding: 0 8px;
 }
 
 #root .rv-discrete-color-legend {
-    font-family: sans-serif;
+  font-family: sans-serif;
 }
 
 #root .rv-discrete-color-legend-item.clickable:hover {
-    background: #eee;
+  background: #eee;
 }
 
-
 .nightMode .line-plot {
-    background: #000;
-    color: #d4d4d5;
-    font-family: 'Helvetica Neue',Arial,Helvetica,sans-serif
+  background: #000;
+  color: #d4d4d5;
+  font-family: 'Helvetica Neue', Arial, Helvetica, sans-serif;
 }
 
 .nightMode .line-plot-legend {
-    background: #000;
-    color: #d4d4d5;
-    font-family: 'Helvetica Neue',Arial,Helvetica,sans-serif
+  background: #000;
+  color: #d4d4d5;
+  font-family: 'Helvetica Neue', Arial, Helvetica, sans-serif;
+}
 
-<<<<<<< HEAD
 .line-plot-container {
   cursor: zoom-in;
 }
@@ -52,10 +53,7 @@
 .line-plot-container.max-zoom:active {
   cursor: not-allowed;
 }
-=======
-}
 
 h4 {
-    font-family: 'Helvetica Neue',Arial,Helvetica,sans-serif
-}
->>>>>>> 62cf4b10
+  font-family: 'Helvetica Neue', Arial, Helvetica, sans-serif;
+}